﻿using System;
using System.Linq;
using System.Threading.Tasks;
using System.Windows;
using System.Windows.Controls;
using System.Windows.Threading;
using System.Windows.Media;
using System.Collections.ObjectModel;
using System.Collections.Specialized;
using PowerScope.Model;

namespace PowerScope.View.UserControls
{
    /// <summary>
    /// Interaction logic for MeasurementBar.xaml
    /// Simplified to focus only on measurement display and cursor UI presentation
    /// PlotManager now owns cursor functionality - cleaner separation of concerns
    /// </summary>
    public partial class MeasurementBar : UserControl, IDisposable
    {
        private ChannelControlBar _channelControlBar;
        
        // Self-managed timer for measurement updates
        private readonly DispatcherTimer _measurementTimer;
        private bool _disposed = false;

        private readonly ObservableCollection<Measurement> _allMeasurements = new();

        /// <summary>
        /// Whether measurement updates are currently running
        /// </summary>
        public bool IsRunning { get; private set; }

        // PlotManager dependency - now for both plot access and cursor management
        private PlotManager _plotManager;
        public PlotManager PlotManager
        {
            get { return _plotManager; }
            set 
            { 
                _plotManager = value;
                
                // Set cursor model for UI controls to use PlotManager's cursor
                if (_plotManager != null)
                {
                    CursorVerticalControl.CursorModel = _plotManager.Cursor;
                    CursorHorizontalControl.CursorModel = _plotManager.Cursor;
                }
            }
        }

        public ChannelControlBar ChannelControlBar
        {            
            get 
            { 
                return _channelControlBar; 
            }
            set 
<<<<<<< HEAD
            { 
                // Unsubscribe from previous DataStreamBar if it exists
                if (_channelControlBar?.DataStreamBar != null)
                {
                    _channelControlBar.DataStreamBar.Channels.CollectionChanged -= OnChannelsCollectionChanged;
                    
                    // Unsubscribe from individual channel measurement changes
                    foreach (var channel in _channelControlBar.DataStreamBar.Channels)
                    {
                        channel.Measurements.CollectionChanged -= OnChannelMeasurementsChanged;
                    }
                }

                _channelControlBar = value;
                
                // Subscribe to new DataStreamBar collection changes
                if (_channelControlBar?.DataStreamBar != null)
                {
                    _channelControlBar.DataStreamBar.Channels.CollectionChanged += OnChannelsCollectionChanged;
                    
                    // Subscribe to measurement changes for existing channels
                    foreach (var channel in _channelControlBar.DataStreamBar.Channels)
                    {
                        channel.Measurements.CollectionChanged += OnChannelMeasurementsChanged;
                    }
                }

=======
            {
                _channelControlBar = value;
>>>>>>> 00f5135a
                UpdateMeasurementDisplay();
            }
        }

        public MeasurementBar()
        {
            InitializeComponent();
            
            // Bind the measurements collection to the ItemsControl
            MeasurementItemsControl.ItemsSource = _allMeasurements;
            
            // Initialize measurement update timer
            _measurementTimer = new DispatcherTimer(DispatcherPriority.Background);
            _measurementTimer.Interval = TimeSpan.FromMilliseconds(125);
            _measurementTimer.Tick += UpdateAllChannelMeasurements;
        }

<<<<<<< HEAD
        /// <summary>
        /// Handles changes to the channels collection (add/remove)
        /// </summary>
        /// <param name="sender">The ObservableCollection sender</param>
        /// <param name="e">Collection change event args</param>
        private void OnChannelsCollectionChanged(object sender, NotifyCollectionChangedEventArgs e)
        {
            // Handle removed channels
            if (e.OldItems != null)
            {
                foreach (Channel channel in e.OldItems)
                {
                    channel.Measurements.CollectionChanged -= OnChannelMeasurementsChanged;
                }
            }
            
            // Handle added channels
            if (e.NewItems != null)
            {
                foreach (Channel channel in e.NewItems)
                {
                    channel.Measurements.CollectionChanged += OnChannelMeasurementsChanged;
                }
            }
            
            UpdateMeasurementDisplay();
        }

        /// <summary>
        /// Handles changes to measurements within any channel
        /// </summary>
        /// <param name="sender">The measurements collection</param>
        /// <param name="e">Collection change event args</param>
        private void OnChannelMeasurementsChanged(object sender, NotifyCollectionChangedEventArgs e)
        {
            UpdateMeasurementDisplay();
        }
=======

>>>>>>> 00f5135a

        /// <summary>
        /// Updates all measurements across all channels
        /// Channels manage their own measurement collections automatically
        /// </summary>
        private void UpdateAllChannelMeasurements(object? sender, EventArgs e)
        {
            if (_channelControlBar?.DataStreamBar == null)
                return;

            // Update measurements on background thread for CPU-intensive calculations
            Task.Run(() =>
            {
                // Get all channels from the ChannelControlBar's DataStreamBar
                Channel[] channels = _channelControlBar.DataStreamBar.Channels.ToArray();
                
                // Update all measurements in all channels
                Parallel.ForEach(channels, channel =>
                {
                    channel.UpdateAllMeasurements();
                });
            });

            // Update cursor channel values on UI thread (if cursors are active)
            // PlotManager handles this automatically during cursor updates, but we can trigger it here too
            if (_plotManager?.HasActiveCursors == true && CursorDisplayPanel.Visibility == Visibility.Visible)
            {
                _plotManager.UpdateCursorValues(_plotManager.Cursor);
            }
        }

        /// <summary>
        /// Updates the measurement display by collecting all measurements from all channels
        /// Made public so it can be called from MainWindow when channels change
        /// </summary>
        public void UpdateMeasurementDisplay()
        {
            if (_channelControlBar?.DataStreamBar == null)
            {
                _allMeasurements.Clear();
                return;
            }

            // Use dispatcher to ensure UI updates happen on UI thread
            Dispatcher.BeginInvoke(() =>
            {
                _allMeasurements.Clear();

                // Collect all measurements from all channels
                foreach (var channel in _channelControlBar.DataStreamBar.Channels)
                {
                    foreach (var measurement in channel.Measurements)
                    {
                        _allMeasurements.Add(measurement);
                    }
                }
            });
        }

        /// <summary>
        /// Start measurement updates
        /// </summary>
        public void StartUpdates()
        {
            if (!IsRunning && !_disposed)
            {
                _measurementTimer.Start();
                IsRunning = true;
            }
        }

        /// <summary>
        /// Stop measurement updates
        /// </summary>
        public void StopUpdates()
        {
            if (IsRunning)
            {
                _measurementTimer.Stop();
                IsRunning = false;
            }
        }

        private void Button_CursorHorizontal_Click(object sender, RoutedEventArgs e)
        {
            if (_plotManager == null)
                throw new InvalidOperationException("PlotManager dependency not set on MeasurementBar.");

            // Get UI brush resources
            Brush defaultBrush = (Brush)Application.Current.Resources["PlotSettings_TextBoxBackgroundBrush"];
            Brush selectedBrush = Brushes.DimGray;

            if (_plotManager.ActiveCursorMode == CursorMode.Horizontal)
            {
                // Disable horizontal cursors
                _plotManager.DisableCursors();
                HideCursorUI();
                ResetButtonStates(defaultBrush);
            }
            else
            {
                // Enable horizontal cursors
                _plotManager.EnableHorizontalCursors();
                ShowHorizontalCursorUI();
                SetHorizontalButtonSelected(defaultBrush, selectedBrush);
            }
        }

        private void Button_CursorVertical_Click(object sender, RoutedEventArgs e)
        {
            if (_plotManager == null)
                throw new InvalidOperationException("PlotManager dependency not set on MeasurementBar.");

            // Get UI brush resources
            Brush defaultBrush = (Brush)Application.Current.Resources["PlotSettings_TextBoxBackgroundBrush"];
            Brush selectedBrush = Brushes.DimGray;

            if (_plotManager.ActiveCursorMode == CursorMode.Vertical)
            {
                // Disable vertical cursors
                _plotManager.DisableCursors();
                HideCursorUI();
                ResetButtonStates(defaultBrush);
            }
            else
            {
                // Enable vertical cursors
                _plotManager.EnableVerticalCursors();
                ShowVerticalCursorUI();
                SetVerticalButtonSelected(defaultBrush, selectedBrush);
            }
        }

        /// <summary>
        /// Shows the vertical cursor UI elements - simplified UI management only
        /// </summary>
        private void ShowVerticalCursorUI()
        {
            // Show the cursor display panel and vertical cursor control
            CursorDisplayPanel.Visibility = Visibility.Visible;
            CursorVerticalControl.Visibility = Visibility.Visible;
            CursorHorizontalControl.Visibility = Visibility.Collapsed;
            
            // Bind to PlotManager's cursor data - no manual updates needed
            CursorChannelItemsControl.ItemsSource = _plotManager.Cursor.ChannelData;
        }

        /// <summary>
        /// Shows the horizontal cursor UI elements - simplified UI management only
        /// </summary>
        private void ShowHorizontalCursorUI()
        {
            // Show the cursor display panel and horizontal cursor control
            CursorDisplayPanel.Visibility = Visibility.Visible;
            CursorVerticalControl.Visibility = Visibility.Collapsed;
            CursorHorizontalControl.Visibility = Visibility.Visible;
            
            // Don't show channel-specific cursor controls for horizontal cursors
            // Horizontal cursors only show Y-axis delta, not per-channel measurements
            CursorChannelItemsControl.ItemsSource = null;
        }

        /// <summary>
        /// Hides all cursor UI elements - simplified UI management only
        /// </summary>
        private void HideCursorUI()
        {
            CursorDisplayPanel.Visibility = Visibility.Collapsed;
            CursorVerticalControl.Visibility = Visibility.Collapsed;
            CursorHorizontalControl.Visibility = Visibility.Collapsed;
            CursorChannelItemsControl.ItemsSource = null;
        }

        /// <summary>
        /// Sets vertical button as selected and horizontal as default
        /// </summary>
        private void SetVerticalButtonSelected(Brush defaultBrush, Brush selectedBrush)
        {
            Button_CursorVertical.Background = selectedBrush;
            Button_CursorHorizontal.Background = defaultBrush;
        }

        /// <summary>
        /// Sets horizontal button as selected and vertical as default
        /// </summary>
        private void SetHorizontalButtonSelected(Brush defaultBrush, Brush selectedBrush)
        {
            Button_CursorHorizontal.Background = selectedBrush;
            Button_CursorVertical.Background = defaultBrush;
        }

        /// <summary>
        /// Resets both buttons to default state
        /// </summary>
        private void ResetButtonStates(Brush defaultBrush)
        {
            Button_CursorVertical.Background = defaultBrush;
            Button_CursorHorizontal.Background = defaultBrush;
        }

        /// <summary>
        /// Dispose of all resources
        /// </summary>
        public void Dispose()
        {
            if (!_disposed)
            {
                _disposed = true;
                
<<<<<<< HEAD
                // No need to dispose cursor - PlotManager owns it
                
                // Unsubscribe from collection changes
                if (_channelControlBar?.DataStreamBar != null)
                {
                    _channelControlBar.DataStreamBar.Channels.CollectionChanged -= OnChannelsCollectionChanged;
                    
                    // Unsubscribe from individual channel measurement changes
                    foreach (var channel in _channelControlBar.DataStreamBar.Channels)
                    {
                        channel.Measurements.CollectionChanged -= OnChannelMeasurementsChanged;
                    }
                }
=======
>>>>>>> 00f5135a
                
                StopUpdates();
            }
        }
    }
}<|MERGE_RESOLUTION|>--- conflicted
+++ resolved
@@ -24,8 +24,6 @@
         private readonly DispatcherTimer _measurementTimer;
         private bool _disposed = false;
 
-        private readonly ObservableCollection<Measurement> _allMeasurements = new();
-
         /// <summary>
         /// Whether measurement updates are currently running
         /// </summary>
@@ -50,44 +48,14 @@
         }
 
         public ChannelControlBar ChannelControlBar
-        {            
+        {
             get 
             { 
                 return _channelControlBar; 
             }
             set 
-<<<<<<< HEAD
-            { 
-                // Unsubscribe from previous DataStreamBar if it exists
-                if (_channelControlBar?.DataStreamBar != null)
-                {
-                    _channelControlBar.DataStreamBar.Channels.CollectionChanged -= OnChannelsCollectionChanged;
-                    
-                    // Unsubscribe from individual channel measurement changes
-                    foreach (var channel in _channelControlBar.DataStreamBar.Channels)
-                    {
-                        channel.Measurements.CollectionChanged -= OnChannelMeasurementsChanged;
-                    }
-                }
-
+            {
                 _channelControlBar = value;
-                
-                // Subscribe to new DataStreamBar collection changes
-                if (_channelControlBar?.DataStreamBar != null)
-                {
-                    _channelControlBar.DataStreamBar.Channels.CollectionChanged += OnChannelsCollectionChanged;
-                    
-                    // Subscribe to measurement changes for existing channels
-                    foreach (var channel in _channelControlBar.DataStreamBar.Channels)
-                    {
-                        channel.Measurements.CollectionChanged += OnChannelMeasurementsChanged;
-                    }
-                }
-
-=======
-            {
-                _channelControlBar = value;
->>>>>>> 00f5135a
                 UpdateMeasurementDisplay();
             }
         }
@@ -95,9 +63,6 @@
         public MeasurementBar()
         {
             InitializeComponent();
-            
-            // Bind the measurements collection to the ItemsControl
-            MeasurementItemsControl.ItemsSource = _allMeasurements;
             
             // Initialize measurement update timer
             _measurementTimer = new DispatcherTimer(DispatcherPriority.Background);
@@ -105,47 +70,7 @@
             _measurementTimer.Tick += UpdateAllChannelMeasurements;
         }
 
-<<<<<<< HEAD
-        /// <summary>
-        /// Handles changes to the channels collection (add/remove)
-        /// </summary>
-        /// <param name="sender">The ObservableCollection sender</param>
-        /// <param name="e">Collection change event args</param>
-        private void OnChannelsCollectionChanged(object sender, NotifyCollectionChangedEventArgs e)
-        {
-            // Handle removed channels
-            if (e.OldItems != null)
-            {
-                foreach (Channel channel in e.OldItems)
-                {
-                    channel.Measurements.CollectionChanged -= OnChannelMeasurementsChanged;
-                }
-            }
-            
-            // Handle added channels
-            if (e.NewItems != null)
-            {
-                foreach (Channel channel in e.NewItems)
-                {
-                    channel.Measurements.CollectionChanged += OnChannelMeasurementsChanged;
-                }
-            }
-            
-            UpdateMeasurementDisplay();
-        }
-
-        /// <summary>
-        /// Handles changes to measurements within any channel
-        /// </summary>
-        /// <param name="sender">The measurements collection</param>
-        /// <param name="e">Collection change event args</param>
-        private void OnChannelMeasurementsChanged(object sender, NotifyCollectionChangedEventArgs e)
-        {
-            UpdateMeasurementDisplay();
-        }
-=======
-
->>>>>>> 00f5135a
+
 
         /// <summary>
         /// Updates all measurements across all channels
@@ -178,31 +103,33 @@
         }
 
         /// <summary>
-        /// Updates the measurement display by collecting all measurements from all channels
-        /// Made public so it can be called from MainWindow when channels change
-        /// </summary>
-        public void UpdateMeasurementDisplay()
+        /// Updates the measurement display using direct channel access
+        /// </summary>
+        private void UpdateMeasurementDisplay()
         {
             if (_channelControlBar?.DataStreamBar == null)
-            {
-                _allMeasurements.Clear();
                 return;
-            }
-
-            // Use dispatcher to ensure UI updates happen on UI thread
-            Dispatcher.BeginInvoke(() =>
-            {
-                _allMeasurements.Clear();
-
-                // Collect all measurements from all channels
-                foreach (var channel in _channelControlBar.DataStreamBar.Channels)
-                {
-                    foreach (var measurement in channel.Measurements)
-                    {
-                        _allMeasurements.Add(measurement);
-                    }
-                }
-            });
+
+            // Use CompositeCollection to directly bind to channel measurements without flattening
+            System.Windows.Data.CompositeCollection compositeCollection = new System.Windows.Data.CompositeCollection();
+            
+            foreach (Channel channel in _channelControlBar.DataStreamBar.Channels)
+            {
+                System.Windows.Data.CollectionContainer container = new System.Windows.Data.CollectionContainer();
+                container.Collection = channel.Measurements;
+                compositeCollection.Add(container);
+            }
+            
+            MeasurementItemsControl.ItemsSource = compositeCollection;
+        }
+
+        /// <summary>
+        /// Public method to refresh measurement display when channels change
+        /// Called by external components when channels are added/removed
+        /// </summary>
+        public void RefreshMeasurements()
+        {
+            UpdateMeasurementDisplay();
         }
 
         /// <summary>
@@ -355,22 +282,6 @@
             {
                 _disposed = true;
                 
-<<<<<<< HEAD
-                // No need to dispose cursor - PlotManager owns it
-                
-                // Unsubscribe from collection changes
-                if (_channelControlBar?.DataStreamBar != null)
-                {
-                    _channelControlBar.DataStreamBar.Channels.CollectionChanged -= OnChannelsCollectionChanged;
-                    
-                    // Unsubscribe from individual channel measurement changes
-                    foreach (var channel in _channelControlBar.DataStreamBar.Channels)
-                    {
-                        channel.Measurements.CollectionChanged -= OnChannelMeasurementsChanged;
-                    }
-                }
-=======
->>>>>>> 00f5135a
                 
                 StopUpdates();
             }
